--- conflicted
+++ resolved
@@ -1,594 +1,656 @@
 <html>
-            <head>
-            <link href="style.css" rel="stylesheet"/>
-            <script src="navigation.js"></script>
-
-            <!-- For Google font! -->
-            <link rel="preconnect" href="https://fonts.googleapis.com">
-            <link rel="preconnect" href="https://fonts.gstatic.com" crossorigin>
-            <script>
-                function init() {
-                    init_navigation();
-
-            
-
-        }
-        </script>
-            
+
+<head>
+  <link href="style.css" rel="stylesheet" />
+  <script src="navigation.js"></script>
+
+  <!-- For Google font! -->
+  <link rel="preconnect" href="https://fonts.googleapis.com">
+  <link rel="preconnect" href="https://fonts.gstatic.com" crossorigin>
+  <script>
+    function init() {
+      init_navigation();
+
+
+
+    }
+  </script>
+
 </head>
-            <body onload="init()" onkeydown="keydown(event)">
-<<<<<<< HEAD
-=======
-<section id="code" class="slide" data-step-count=0>
-<div id="code-bg" class="custom-element ImageWithCaption  ">
-<img id="code-bg-img" class="image  " src="./pros-assets/code.jpg"/>
-<div id="code-bg-lbl" class="label  ">
-<p class="label-text">Image by Christopher Kuszajewski from Pixabay</p>
-</div>
-</div>
-</section>
-<section id="threads" class="slide" data-step-count=0>
-<div id="threads-bg" class="custom-element ImageWithCaption  ">
-<img id="threads-bg-img" class="image  " src="./pros-assets/threads.jpg"/>
-<div id="threads-bg-lbl" class="label  ">
-<p class="label-text">Bild von Myriams-Fotos auf Pixabay</p>
-</div>
-</div>
-</section>
-<section id="frozen" class="slide" data-step-count=0>
-<div id="frozen-bg" class="custom-element ImageWithCaption  ">
-<img id="frozen-bg-img" class="image  " src="./pros-assets/frozen.jpg"/>
-<div id="frozen-bg-lbl" class="label  ">
-<p class="label-text">Bild von adege auf Pixabay</p>
-</div>
-</div>
-</section>
-<section id="title" class="slide" data-step-count=0>
-<div id="title-title" class="label  ">
-<h1 class="label-header">
-Einseitige Synchronisation und Deadlocks</h1>
-</div>
-<div id="title-subtitle" class="label  ">
-<h2 class="label-header">
-Nach „Parallele Programmierung spielend gelernt mit dem ‚Java-Hamster-Modell‘“ im Proseminar Praktische Informatik</h2>
-</div>
-</section>
-<section id="toc" class="slide" data-step-count=0>
-<div id="toc-page_number" class="label  ">
-<p class="label-text">1</p>
-</div>
-<div id="toc-toc" class="label  ">
-<h1 class="label-header">
-Übersicht</h1>
-<ol class="label-text">
-  <li>
-<p class="label-text">Übersicht</p>
-  <li>
-<p class="label-text">Beispiel</p>
-  <li>
-<p class="label-text">Einseitige Synchronisation</p>
-  <li>
-<p class="label-text">Deadlocks</p>
-</ol>
-</div>
-</section>
-<section id="example" class="slide" data-step-count=0>
-<div id="example-page_number" class="label  ">
-<p class="label-text">2</p>
-</div>
-<div id="example-bg" class="custom-element ImageWithCaption  ">
-<img id="example-bg-img" class="image  " src="./pros-assets/car-repair.jpg"/>
-<div id="example-bg-lbl" class="label  ">
-<p class="label-text">Bild von emkanicepic auf Pixabay</p>
-</div>
-</div>
-<div id="example-text" class="label  ">
-<h1 class="label-header">
-Beispiel</h1>
-<ul class="label-text">
-  <li>
-<p class="label-text">Arbeitsplatz: <span class="emphasis">Autowerkstatt</span></p>
-  <li>
-<p class="label-text">Angestellte: <span class="emphasis">Amanda</span> und <span class="emphasis">Bobbl</span></p>
-  <li>
-<p class="label-text">Werkzeuge: <span class="emphasis">Licht</span> und <span class="emphasis">Hebebühne</span></p>
-  <li>
-<p class="label-text">Zwei Arten von Problemen</p>
-<ul class="label-text">
-  <li>
-<p class="label-text">Zugriff der Angestellten auf ein Werkzeug --> Einseitige Synchronisation</p>
-  <li>
-<p class="label-text">Zugriff der Angestellten auf mehrere Werkzeuge --> Deadlocks</p>
-</ul>
-</ul>
-</div>
-</section>
-<section id="one_sided_sync" class="slide" data-step-count=0>
-<div id="one_sided_sync-page_number" class="label  ">
-<p class="label-text">3</p>
-</div>
-<div id="one_sided_sync-text" class="label  ">
-<h1 class="label-header">
-Einseitige Synchronisation</h1>
-<ol class="label-text">
-  <li>
-<p class="label-text">Grundproblem</p>
-  <li>
-<p class="label-text">Ständiges Überprüfen</p>
-  <li>
-<p class="label-text">Getaktetes Überprüfen</p>
-  <li>
-<p class="label-text">Überprüfen auf Anfrage</p>
-  <li>
-<p class="label-text">Überprüfen auf Anfrage ohne Kenntnis anderer Threads</p>
-  <li>
-<p class="label-text">Fazit zur einseitigen Synchronisation</p>
-</ol>
-</div>
-</section>
-<section id="base_problem" class="slide" data-step-count=0>
-<div id="base_problem-page_number" class="label  ">
-<p class="label-text">4</p>
-</div>
-<div id="base_problem-content" class="flex ">
-<div id="base_problem-content-label-25" class="label  ">
-<h1 class="label-header">
-Einseitige Synchronisation: Grundproblem</h1>
-</div>
-<div id="base_problem-content-flex-42" class="flex ">
-<div id="base_problem-content-flex-42-flex-33" class="flex ">
-<div id="base_problem-content-flex-42-flex-33--31" class="custom-element TwoIcons  ">
-<div id="base_problem-content-flex-42-flex-33--body" class="flex ">
-<div id="base_problem-content-flex-42-flex-33--body--27" class="custom-element Icon  ">
-<img id="base_problem-content-flex-42-flex-33--body--icon" class="image  " src="./pros-assets/amanda.png"/>
-</div>
-<div id="base_problem-content-flex-42-flex-33--body--29" class="custom-element Icon  ">
-<img id="base_problem-content-flex-42-flex-33--body--icon" class="image  " src="./pros-assets/light.png"/>
-</div>
-</div>
-</div>
-<div id="base_problem-content-flex-42-flex-33-label-32" class="label  ">
-<p class="label-text">Amanda hat das Licht</p>
-</div>
-</div>
-<div id="base_problem-content-flex-42-flex-41" class="flex ">
-<div id="base_problem-content-flex-42-flex-41--39" class="custom-element TwoIcons  ">
-<div id="base_problem-content-flex-42-flex-41--body" class="flex ">
-<div id="base_problem-content-flex-42-flex-41--body--35" class="custom-element Icon  ">
-<img id="base_problem-content-flex-42-flex-41--body--icon" class="image  " src="./pros-assets/wait.png"/>
-</div>
-<div id="base_problem-content-flex-42-flex-41--body--37" class="custom-element Icon  ">
-<img id="base_problem-content-flex-42-flex-41--body--icon" class="image  " src="./pros-assets/bobbl.png"/>
-</div>
-</div>
-</div>
-<div id="base_problem-content-flex-42-flex-41-label-40" class="label  ">
-<p class="label-text">Bobbl wartet auf das Licht</p>
-</div>
-</div>
-</div>
-</div>
-</section>
-<section id="continous_checking" class="slide" data-step-count=3>
-<div id="continous_checking-page_number" class="label  ">
-<p class="label-text">5</p>
-</div>
-<div id="continous_checking-content" class="flex ">
-<div id="continous_checking-content-label-46" class="label  ">
-<h1 class="label-header">
-Ständiges Überprüfen</h1>
-</div>
-<div id="continous_checking-content-flex-59" class="flex  invisible">
-<div id="continous_checking-content-flex-59--52" class="custom-element TwoIcons  ">
-<div id="continous_checking-content-flex-59--body" class="flex ">
-<div id="continous_checking-content-flex-59--body--48" class="custom-element Icon  ">
-<img id="continous_checking-content-flex-59--body--icon" class="image  " src="./pros-assets/amanda.png"/>
-</div>
-<div id="continous_checking-content-flex-59--body--50" class="custom-element Icon  ">
-<img id="continous_checking-content-flex-59--body--icon" class="image  " src="./pros-assets/light.png"/>
-</div>
-</div>
-</div>
-<div id="continous_checking-content-flex-59--58" class="custom-element TwoIcons  ">
-<div id="continous_checking-content-flex-59--body" class="flex ">
-<div id="continous_checking-content-flex-59--body--54" class="custom-element Icon  ">
-<img id="continous_checking-content-flex-59--body--icon" class="image  " src="./pros-assets/question_mark.png"/>
-</div>
-<div id="continous_checking-content-flex-59--body--56" class="custom-element Icon  ">
-<img id="continous_checking-content-flex-59--body--icon" class="image  " src="./pros-assets/bobbl.png"/>
-</div>
-</div>
-</div>
-</div>
-<div id="continous_checking-content-flex-72" class="flex  invisible">
-<div id="continous_checking-content-flex-72--65" class="custom-element TwoIcons  ">
-<div id="continous_checking-content-flex-72--body" class="flex ">
-<div id="continous_checking-content-flex-72--body--61" class="custom-element Icon  ">
-<img id="continous_checking-content-flex-72--body--icon" class="image  " src="./pros-assets/amanda.png"/>
-</div>
-<div id="continous_checking-content-flex-72--body--63" class="custom-element Icon  ">
-<img id="continous_checking-content-flex-72--body--icon" class="image  " src="./pros-assets/light.png"/>
-</div>
-</div>
-</div>
-<div id="continous_checking-content-flex-72--71" class="custom-element TwoIcons  ">
-<div id="continous_checking-content-flex-72--body" class="flex ">
-<div id="continous_checking-content-flex-72--body--67" class="custom-element Icon  ">
-<img id="continous_checking-content-flex-72--body--icon" class="image  " src="./pros-assets/question_mark.png"/>
-</div>
-<div id="continous_checking-content-flex-72--body--69" class="custom-element Icon  ">
-<img id="continous_checking-content-flex-72--body--icon" class="image  " src="./pros-assets/bobbl.png"/>
-</div>
-</div>
-</div>
-</div>
-<div id="continous_checking-content-flex-83" class="flex  invisible">
-<div id="continous_checking-content-flex-83-flex-76" class="flex ">
-<div id="continous_checking-content-flex-83-flex-76--74" class="custom-element Icon  ">
-<img id="continous_checking-content-flex-83-flex-76--icon" class="image  " src="./pros-assets/amanda.png"/>
-</div>
-<div id="continous_checking-content-flex-83-flex-76--75" class="custom-element Empty  ">
-</div>
-</div>
-<div id="continous_checking-content-flex-83--82" class="custom-element TwoIcons  ">
-<div id="continous_checking-content-flex-83--body" class="flex ">
-<div id="continous_checking-content-flex-83--body--78" class="custom-element Icon  ">
-<img id="continous_checking-content-flex-83--body--icon" class="image  " src="./pros-assets/light.png"/>
-</div>
-<div id="continous_checking-content-flex-83--body--80" class="custom-element Icon  ">
-<img id="continous_checking-content-flex-83--body--icon" class="image  " src="./pros-assets/bobbl.png"/>
-</div>
-</div>
-</div>
-</div>
-</div>
-</section>
-<section id="occasional_checking_1" class="slide" data-step-count=3>
-<div id="occasional_checking_1-page_number" class="label  ">
-<p class="label-text">6</p>
-</div>
-<div id="occasional_checking_1-content" class="flex ">
-<div id="occasional_checking_1-content-label-87" class="label  ">
-<h1 class="label-header">
-Getaktetes Überprüfen</h1>
-</div>
-<div id="occasional_checking_1-content-flex-100" class="flex  invisible">
-<div id="occasional_checking_1-content-flex-100--93" class="custom-element TwoIcons  ">
-<div id="occasional_checking_1-content-flex-100--body" class="flex ">
-<div id="occasional_checking_1-content-flex-100--body--89" class="custom-element Icon  ">
-<img id="occasional_checking_1-content-flex-100--body--icon" class="image  " src="./pros-assets/amanda.png"/>
-</div>
-<div id="occasional_checking_1-content-flex-100--body--91" class="custom-element Icon  ">
-<img id="occasional_checking_1-content-flex-100--body--icon" class="image  " src="./pros-assets/light.png"/>
-</div>
-</div>
-</div>
-<div id="occasional_checking_1-content-flex-100--99" class="custom-element TwoIcons  ">
-<div id="occasional_checking_1-content-flex-100--body" class="flex ">
-<div id="occasional_checking_1-content-flex-100--body--95" class="custom-element Icon  ">
-<img id="occasional_checking_1-content-flex-100--body--icon" class="image  " src="./pros-assets/question_mark.png"/>
-</div>
-<div id="occasional_checking_1-content-flex-100--body--97" class="custom-element Icon  ">
-<img id="occasional_checking_1-content-flex-100--body--icon" class="image  " src="./pros-assets/bobbl.png"/>
-</div>
-</div>
-</div>
-</div>
-<div id="occasional_checking_1-content-flex-113" class="flex  invisible">
-<div id="occasional_checking_1-content-flex-113--106" class="custom-element TwoIcons  ">
-<div id="occasional_checking_1-content-flex-113--body" class="flex ">
-<div id="occasional_checking_1-content-flex-113--body--102" class="custom-element Icon  ">
-<img id="occasional_checking_1-content-flex-113--body--icon" class="image  " src="./pros-assets/amanda.png"/>
-</div>
-<div id="occasional_checking_1-content-flex-113--body--104" class="custom-element Icon  ">
-<img id="occasional_checking_1-content-flex-113--body--icon" class="image  " src="./pros-assets/light.png"/>
-</div>
-</div>
-</div>
-<div id="occasional_checking_1-content-flex-113--112" class="custom-element TwoIcons  ">
-<div id="occasional_checking_1-content-flex-113--body" class="flex ">
-<div id="occasional_checking_1-content-flex-113--body--108" class="custom-element Icon  ">
-<img id="occasional_checking_1-content-flex-113--body--icon" class="image  " src="./pros-assets/wait.png"/>
-</div>
-<div id="occasional_checking_1-content-flex-113--body--110" class="custom-element Icon  ">
-<img id="occasional_checking_1-content-flex-113--body--icon" class="image  " src="./pros-assets/bobbl.png"/>
-</div>
-</div>
-</div>
-</div>
-<div id="occasional_checking_1-content-flex-126" class="flex  invisible">
-<div id="occasional_checking_1-content-flex-126--119" class="custom-element TwoIcons  ">
-<div id="occasional_checking_1-content-flex-126--body" class="flex ">
-<div id="occasional_checking_1-content-flex-126--body--115" class="custom-element Icon  ">
-<img id="occasional_checking_1-content-flex-126--body--icon" class="image  " src="./pros-assets/amanda.png"/>
-</div>
-<div id="occasional_checking_1-content-flex-126--body--117" class="custom-element Icon  ">
-<img id="occasional_checking_1-content-flex-126--body--icon" class="image  " src="./pros-assets/light.png"/>
-</div>
-</div>
-</div>
-<div id="occasional_checking_1-content-flex-126--125" class="custom-element TwoIcons  ">
-<div id="occasional_checking_1-content-flex-126--body" class="flex ">
-<div id="occasional_checking_1-content-flex-126--body--121" class="custom-element Icon  ">
-<img id="occasional_checking_1-content-flex-126--body--icon" class="image  " src="./pros-assets/question_mark.png"/>
-</div>
-<div id="occasional_checking_1-content-flex-126--body--123" class="custom-element Icon  ">
-<img id="occasional_checking_1-content-flex-126--body--icon" class="image  " src="./pros-assets/bobbl.png"/>
-</div>
-</div>
-</div>
-</div>
-</div>
-</section>
-<section id="occasional_checking_2" class="slide" data-step-count=2>
-<div id="occasional_checking_2-page_number" class="label  ">
-<p class="label-text">7</p>
-</div>
-<div id="occasional_checking_2-content" class="flex ">
-<div id="occasional_checking_2-content-label-130" class="label  ">
-<h1 class="label-header">
-Getaktetes Überprüfen</h1>
-</div>
-<div id="occasional_checking_2-content-flex-143" class="flex ">
-<div id="occasional_checking_2-content-flex-143--136" class="custom-element TwoIcons  ">
-<div id="occasional_checking_2-content-flex-143--body" class="flex ">
-<div id="occasional_checking_2-content-flex-143--body--132" class="custom-element Icon  ">
-<img id="occasional_checking_2-content-flex-143--body--icon" class="image  " src="./pros-assets/amanda.png"/>
-</div>
-<div id="occasional_checking_2-content-flex-143--body--134" class="custom-element Icon  ">
-<img id="occasional_checking_2-content-flex-143--body--icon" class="image  " src="./pros-assets/light.png"/>
-</div>
-</div>
-</div>
-<div id="occasional_checking_2-content-flex-143--142" class="custom-element TwoIcons  ">
-<div id="occasional_checking_2-content-flex-143--body" class="flex ">
-<div id="occasional_checking_2-content-flex-143--body--138" class="custom-element Icon  ">
-<img id="occasional_checking_2-content-flex-143--body--icon" class="image  " src="./pros-assets/question_mark.png"/>
-</div>
-<div id="occasional_checking_2-content-flex-143--body--140" class="custom-element Icon  ">
-<img id="occasional_checking_2-content-flex-143--body--icon" class="image  " src="./pros-assets/bobbl.png"/>
-</div>
-</div>
-</div>
-</div>
-<div id="occasional_checking_2-content-flex-154" class="flex ">
-<div id="occasional_checking_2-content-flex-154--145" class="custom-element Icon  ">
-<img id="occasional_checking_2-content-flex-154--icon" class="image  " src="./pros-assets/amanda.png"/>
-</div>
-<div id="occasional_checking_2-content-flex-154--147" class="custom-element Icon  ">
-<img id="occasional_checking_2-content-flex-154--icon" class="image  " src="./pros-assets/light.png"/>
-</div>
-<div id="occasional_checking_2-content-flex-154--153" class="custom-element TwoIcons  ">
-<div id="occasional_checking_2-content-flex-154--body" class="flex ">
-<div id="occasional_checking_2-content-flex-154--body--149" class="custom-element Icon  ">
-<img id="occasional_checking_2-content-flex-154--body--icon" class="image  " src="./pros-assets/wait.png"/>
-</div>
-<div id="occasional_checking_2-content-flex-154--body--151" class="custom-element Icon  ">
-<img id="occasional_checking_2-content-flex-154--body--icon" class="image  " src="./pros-assets/bobbl.png"/>
-</div>
-</div>
-</div>
-</div>
-<div id="occasional_checking_2-content-flex-165" class="flex  invisible">
-<div id="occasional_checking_2-content-flex-165-flex-158" class="flex ">
-<div id="occasional_checking_2-content-flex-165-flex-158--156" class="custom-element Icon  ">
-<img id="occasional_checking_2-content-flex-165-flex-158--icon" class="image  " src="./pros-assets/amanda.png"/>
-</div>
-<div id="occasional_checking_2-content-flex-165-flex-158--157" class="custom-element Empty  ">
-</div>
-</div>
-<div id="occasional_checking_2-content-flex-165--164" class="custom-element TwoIcons  ">
-<div id="occasional_checking_2-content-flex-165--body" class="flex ">
-<div id="occasional_checking_2-content-flex-165--body--160" class="custom-element Icon  ">
-<img id="occasional_checking_2-content-flex-165--body--icon" class="image  " src="./pros-assets/light.png"/>
-</div>
-<div id="occasional_checking_2-content-flex-165--body--162" class="custom-element Icon  ">
-<img id="occasional_checking_2-content-flex-165--body--icon" class="image  " src="./pros-assets/bobbl.png"/>
-</div>
-</div>
-</div>
-</div>
-</div>
-</section>
-<section id="checking_when_requested" class="slide" data-step-count=0>
-<div id="checking_when_requested-page_number" class="label  ">
-<p class="label-text">8</p>
-</div>
-<div id="checking_when_requested-content" class="flex ">
-<div id="checking_when_requested-content-label-169" class="label  ">
-<h1 class="label-header">
-Überprüfen auf Anfrage</h1>
-</div>
-<div id="checking_when_requested-content-flex-182" class="flex ">
-<div id="checking_when_requested-content-flex-182--175" class="custom-element TwoIcons  ">
-<div id="checking_when_requested-content-flex-182--body" class="flex ">
-<div id="checking_when_requested-content-flex-182--body--171" class="custom-element Icon  ">
-<img id="checking_when_requested-content-flex-182--body--icon" class="image  " src="./pros-assets/amanda.png"/>
-</div>
-<div id="checking_when_requested-content-flex-182--body--173" class="custom-element Icon  ">
-<img id="checking_when_requested-content-flex-182--body--icon" class="image  " src="./pros-assets/light.png"/>
-</div>
-</div>
-</div>
-<div id="checking_when_requested-content-flex-182--181" class="custom-element TwoIcons  ">
-<div id="checking_when_requested-content-flex-182--body" class="flex ">
-<div id="checking_when_requested-content-flex-182--body--177" class="custom-element Icon  ">
-<img id="checking_when_requested-content-flex-182--body--icon" class="image  " src="./pros-assets/question_mark.png"/>
-</div>
-<div id="checking_when_requested-content-flex-182--body--179" class="custom-element Icon  ">
-<img id="checking_when_requested-content-flex-182--body--icon" class="image  " src="./pros-assets/bobbl.png"/>
-</div>
-</div>
-</div>
-</div>
-<div id="checking_when_requested-content-flex-195" class="flex ">
-<div id="checking_when_requested-content-flex-195--188" class="custom-element TwoIcons  ">
-<div id="checking_when_requested-content-flex-195--body" class="flex ">
-<div id="checking_when_requested-content-flex-195--body--184" class="custom-element Icon  ">
-<img id="checking_when_requested-content-flex-195--body--icon" class="image  " src="./pros-assets/amanda.png"/>
-</div>
-<div id="checking_when_requested-content-flex-195--body--186" class="custom-element Icon  ">
-<img id="checking_when_requested-content-flex-195--body--icon" class="image  " src="./pros-assets/light.png"/>
-</div>
-</div>
-</div>
-<div id="checking_when_requested-content-flex-195--194" class="custom-element TwoIcons  ">
-<div id="checking_when_requested-content-flex-195--body" class="flex ">
-<div id="checking_when_requested-content-flex-195--body--190" class="custom-element Icon  ">
-<img id="checking_when_requested-content-flex-195--body--icon" class="image  " src="./pros-assets/wait.png"/>
-</div>
-<div id="checking_when_requested-content-flex-195--body--192" class="custom-element Icon  ">
-<img id="checking_when_requested-content-flex-195--body--icon" class="image  " src="./pros-assets/bobbl.png"/>
-</div>
-</div>
-</div>
-</div>
-<div id="checking_when_requested-content-flex-205" class="flex ">
-<div id="checking_when_requested-content-flex-205--196" class="custom-element Empty  ">
-</div>
-<div id="checking_when_requested-content-flex-205--197" class="custom-element Empty  ">
-</div>
-<div id="checking_when_requested-content-flex-205--199" class="custom-element Icon  ">
-<img id="checking_when_requested-content-flex-205--icon" class="image  " src="./pros-assets/amanda.png"/>
-</div>
-<div id="checking_when_requested-content-flex-205--201" class="custom-element Icon  ">
-<img id="checking_when_requested-content-flex-205--icon" class="image  " src="./pros-assets/light.png"/>
-</div>
-<div id="checking_when_requested-content-flex-205--203" class="custom-element Icon  ">
-<img id="checking_when_requested-content-flex-205--icon" class="image  " src="./pros-assets/bobbl.png"/>
-</div>
-<div id="checking_when_requested-content-flex-205--204" class="custom-element Empty  ">
-</div>
-</div>
-</div>
-</section>
-<section id="checking_when_requested_without_thread_knowledge" class="slide" data-step-count=0>
-<div id="checking_when_requested_without_thread_knowledge-page_number" class="label  ">
-<p class="label-text">9</p>
-</div>
-<div id="checking_when_requested_without_thread_knowledge-content" class="flex ">
-<div id="checking_when_requested_without_thread_knowledge-content-label-209" class="label  ">
-<h1 class="label-header">
-Überprüfen auf Anfrage ohne Kenntnis anderer Threads</h1>
-</div>
-<div id="checking_when_requested_without_thread_knowledge-content-flex-222" class="flex ">
-<div id="checking_when_requested_without_thread_knowledge-content-flex-222--215" class="custom-element TwoIcons  ">
-<div id="checking_when_requested_without_thread_knowledge-content-flex-222--body" class="flex ">
-<div id="checking_when_requested_without_thread_knowledge-content-flex-222--body--211" class="custom-element Icon  ">
-<img id="checking_when_requested_without_thread_knowledge-content-flex-222--body--icon" class="image  " src="./pros-assets/amanda.png"/>
-</div>
-<div id="checking_when_requested_without_thread_knowledge-content-flex-222--body--213" class="custom-element Icon  ">
-<img id="checking_when_requested_without_thread_knowledge-content-flex-222--body--icon" class="image  " src="./pros-assets/light.png"/>
-</div>
-</div>
-</div>
-<div id="checking_when_requested_without_thread_knowledge-content-flex-222--221" class="custom-element TwoIcons  ">
-<div id="checking_when_requested_without_thread_knowledge-content-flex-222--body" class="flex ">
-<div id="checking_when_requested_without_thread_knowledge-content-flex-222--body--217" class="custom-element Icon  ">
-<img id="checking_when_requested_without_thread_knowledge-content-flex-222--body--icon" class="image  " src="./pros-assets/question_mark.png"/>
-</div>
-<div id="checking_when_requested_without_thread_knowledge-content-flex-222--body--219" class="custom-element Icon  ">
-<img id="checking_when_requested_without_thread_knowledge-content-flex-222--body--icon" class="image  " src="./pros-assets/bobbl.png"/>
-</div>
-</div>
-</div>
-</div>
-<div id="checking_when_requested_without_thread_knowledge-content-flex-235" class="flex ">
-<div id="checking_when_requested_without_thread_knowledge-content-flex-235--228" class="custom-element TwoIcons  ">
-<div id="checking_when_requested_without_thread_knowledge-content-flex-235--body" class="flex ">
-<div id="checking_when_requested_without_thread_knowledge-content-flex-235--body--224" class="custom-element Icon  ">
-<img id="checking_when_requested_without_thread_knowledge-content-flex-235--body--icon" class="image  " src="./pros-assets/amanda.png"/>
-</div>
-<div id="checking_when_requested_without_thread_knowledge-content-flex-235--body--226" class="custom-element Icon  ">
-<img id="checking_when_requested_without_thread_knowledge-content-flex-235--body--icon" class="image  " src="./pros-assets/light.png"/>
-</div>
-</div>
-</div>
-<div id="checking_when_requested_without_thread_knowledge-content-flex-235--234" class="custom-element TwoIcons  ">
-<div id="checking_when_requested_without_thread_knowledge-content-flex-235--body" class="flex ">
-<div id="checking_when_requested_without_thread_knowledge-content-flex-235--body--230" class="custom-element Icon  ">
-<img id="checking_when_requested_without_thread_knowledge-content-flex-235--body--icon" class="image  " src="./pros-assets/wait.png"/>
-</div>
-<div id="checking_when_requested_without_thread_knowledge-content-flex-235--body--232" class="custom-element Icon  ">
-<img id="checking_when_requested_without_thread_knowledge-content-flex-235--body--icon" class="image  " src="./pros-assets/bobbl.png"/>
-</div>
-</div>
-</div>
-</div>
-<div id="checking_when_requested_without_thread_knowledge-content-flex-245" class="flex ">
-<div id="checking_when_requested_without_thread_knowledge-content-flex-245--237" class="custom-element Icon  ">
-<img id="checking_when_requested_without_thread_knowledge-content-flex-245--icon" class="image  " src="./pros-assets/amanda.png"/>
-</div>
-<div id="checking_when_requested_without_thread_knowledge-content-flex-245--238" class="custom-element Empty  ">
-</div>
-<div id="checking_when_requested_without_thread_knowledge-content-flex-245--239" class="custom-element Empty  ">
-</div>
-<div id="checking_when_requested_without_thread_knowledge-content-flex-245--241" class="custom-element Icon  ">
-<img id="checking_when_requested_without_thread_knowledge-content-flex-245--icon" class="image  " src="./pros-assets/light.png"/>
-</div>
-<div id="checking_when_requested_without_thread_knowledge-content-flex-245--243" class="custom-element Icon  ">
-<img id="checking_when_requested_without_thread_knowledge-content-flex-245--icon" class="image  " src="./pros-assets/bobbl.png"/>
-</div>
-<div id="checking_when_requested_without_thread_knowledge-content-flex-245--244" class="custom-element Empty  ">
-</div>
-</div>
-</div>
-</section>
-<section id="resume_one_sided" class="slide" data-step-count=0>
-<div id="resume_one_sided-page_number" class="label  ">
-<p class="label-text">10</p>
-</div>
-<div id="resume_one_sided-title" class="label  ">
-<h1 class="label-header">
-Fazit zur einseitigen Synchronisation</h1>
-</div>
-</section>
-<section id="deadlocks" class="slide" data-step-count=0>
-<div id="deadlocks-page_number" class="label  ">
-<p class="label-text">11</p>
-</div>
-<div id="deadlocks-text" class="label  ">
-<h1 class="label-header">
-Deadlocks</h1>
-<ol class="label-text">
-  <li>
-<p class="label-text">Grundproblem</p>
-  <li>
-<p class="label-text">Definition eines Deadlocks</p>
-  <li>
-<p class="label-text">Präventive Deadlockverhinderung</p>
-  <li>
-<p class="label-text">Deadlockverhinderung zur Laufzeit</p>
-  <li>
-<p class="label-text">Deadlockerkennung zur Laufzeit</p>
-  <li>
-<p class="label-text">Livelocks</p>
-  <li>
-<p class="label-text">Fazit zu Deadlocks</p>
-</ol>
-</div>
-</section>
-<section id="deadlocks_problem" class="slide" data-step-count=0>
-<div id="deadlocks_problem-page_number" class="label  ">
-<p class="label-text">12</p>
-</div>
-<div id="deadlocks_problem-base" class="custom-element DeadlockIcons  ">
-<div id="deadlocks_problem-base-amanda" class="custom-element Icon  ">
-<img id="deadlocks_problem-base-amanda-icon" class="image  " src="./pros-assets/amanda.png"/>
-</div>
-<div id="deadlocks_problem-base-bobbl" class="custom-element Icon  ">
-<img id="deadlocks_problem-base-bobbl-icon" class="image  " src="./pros-assets/bobbl.png"/>
-</div>
-<div id="deadlocks_problem-base-light" class="custom-element Icon  ">
-<img id="deadlocks_problem-base-light-icon" class="image  " src="./pros-assets/light.png"/>
-</div>
-<div id="deadlocks_problem-base-lift" class="custom-element Icon  ">
-<img id="deadlocks_problem-base-lift-icon" class="image  " src="./pros-assets/lift.png"/>
-</div>
-</div>
-<div id="deadlocks_problem-amanda" class="custom-element Icon  ">
-<img id="deadlocks_problem-amanda-icon" class="image  " src="./pros-assets/amanda.png"/>
-</div>
-</section>
->>>>>>> 05e7f8fe
-</body></html>+
+<body onload="init()" onkeydown="keydown(event)">
+  <section id="code" class="slide" data-step-count=0>
+    <div id="code-bg" class="custom-element ImageWithCaption  ">
+      <img id="code-bg-img" class="image  " src="./pros-assets/code.jpg" />
+      <div id="code-bg-lbl" class="label  ">
+        <p class="label-text">Image by Christopher Kuszajewski from Pixabay</p>
+      </div>
+    </div>
+  </section>
+  <section id="threads" class="slide" data-step-count=0>
+    <div id="threads-bg" class="custom-element ImageWithCaption  ">
+      <img id="threads-bg-img" class="image  " src="./pros-assets/threads.jpg" />
+      <div id="threads-bg-lbl" class="label  ">
+        <p class="label-text">Bild von Myriams-Fotos auf Pixabay</p>
+      </div>
+    </div>
+  </section>
+  <section id="frozen" class="slide" data-step-count=0>
+    <div id="frozen-bg" class="custom-element ImageWithCaption  ">
+      <img id="frozen-bg-img" class="image  " src="./pros-assets/frozen.jpg" />
+      <div id="frozen-bg-lbl" class="label  ">
+        <p class="label-text">Bild von adege auf Pixabay</p>
+      </div>
+    </div>
+  </section>
+  <section id="title" class="slide" data-step-count=0>
+    <div id="title-title" class="label  ">
+      <h1 class="label-header">
+        Einseitige Synchronisation und Deadlocks</h1>
+    </div>
+    <div id="title-subtitle" class="label  ">
+      <h2 class="label-header">
+        Nach „Parallele Programmierung spielend gelernt mit dem ‚Java-Hamster-Modell‘“ im Proseminar Praktische
+        Informatik</h2>
+    </div>
+  </section>
+  <section id="toc" class="slide" data-step-count=0>
+    <div id="toc-page_number" class="label  ">
+      <p class="label-text">1</p>
+    </div>
+    <div id="toc-toc" class="label  ">
+      <h1 class="label-header">
+        Übersicht</h1>
+      <ol class="label-text">
+        <li>
+          <p class="label-text">Übersicht</p>
+        <li>
+          <p class="label-text">Beispiel</p>
+        <li>
+          <p class="label-text">Einseitige Synchronisation</p>
+        <li>
+          <p class="label-text">Deadlocks</p>
+      </ol>
+    </div>
+  </section>
+  <section id="example" class="slide" data-step-count=0>
+    <div id="example-page_number" class="label  ">
+      <p class="label-text">2</p>
+    </div>
+    <div id="example-bg" class="custom-element ImageWithCaption  ">
+      <img id="example-bg-img" class="image  " src="./pros-assets/car-repair.jpg" />
+      <div id="example-bg-lbl" class="label  ">
+        <p class="label-text">Bild von emkanicepic auf Pixabay</p>
+      </div>
+    </div>
+    <div id="example-text" class="label  ">
+      <h1 class="label-header">
+        Beispiel</h1>
+      <ul class="label-text">
+        <li>
+          <p class="label-text">Arbeitsplatz: <span class="emphasis">Autowerkstatt</span></p>
+        <li>
+          <p class="label-text">Angestellte: <span class="emphasis">Amanda</span> und <span
+              class="emphasis">Bobbl</span></p>
+        <li>
+          <p class="label-text">Werkzeuge: <span class="emphasis">Licht</span> und <span
+              class="emphasis">Hebebühne</span></p>
+        <li>
+          <p class="label-text">Zwei Arten von Problemen</p>
+          <ul class="label-text">
+            <li>
+              <p class="label-text">Zugriff der Angestellten auf ein Werkzeug --> Einseitige Synchronisation</p>
+            <li>
+              <p class="label-text">Zugriff der Angestellten auf mehrere Werkzeuge --> Deadlocks</p>
+          </ul>
+      </ul>
+    </div>
+  </section>
+  <section id="one_sided_sync" class="slide" data-step-count=0>
+    <div id="one_sided_sync-page_number" class="label  ">
+      <p class="label-text">3</p>
+    </div>
+    <div id="one_sided_sync-text" class="label  ">
+      <h1 class="label-header">
+        Einseitige Synchronisation</h1>
+      <ol class="label-text">
+        <li>
+          <p class="label-text">Grundproblem</p>
+        <li>
+          <p class="label-text">Ständiges Überprüfen</p>
+        <li>
+          <p class="label-text">Getaktetes Überprüfen</p>
+        <li>
+          <p class="label-text">Überprüfen auf Anfrage</p>
+        <li>
+          <p class="label-text">Überprüfen auf Anfrage ohne Kenntnis anderer Threads</p>
+        <li>
+          <p class="label-text">Fazit zur einseitigen Synchronisation</p>
+      </ol>
+    </div>
+  </section>
+  <section id="base_problem" class="slide" data-step-count=0>
+    <div id="base_problem-page_number" class="label  ">
+      <p class="label-text">4</p>
+    </div>
+    <div id="base_problem-content" class="flex ">
+      <div id="base_problem-content-label-25" class="label  ">
+        <h1 class="label-header">
+          Einseitige Synchronisation: Grundproblem</h1>
+      </div>
+      <div id="base_problem-content-flex-42" class="flex ">
+        <div id="base_problem-content-flex-42-flex-33" class="flex ">
+          <div id="base_problem-content-flex-42-flex-33--31" class="custom-element TwoIcons  ">
+            <div id="base_problem-content-flex-42-flex-33--body" class="flex ">
+              <div id="base_problem-content-flex-42-flex-33--body--27" class="custom-element Icon  ">
+                <img id="base_problem-content-flex-42-flex-33--body--icon" class="image  "
+                  src="./pros-assets/amanda.png" />
+              </div>
+              <div id="base_problem-content-flex-42-flex-33--body--29" class="custom-element Icon  ">
+                <img id="base_problem-content-flex-42-flex-33--body--icon" class="image  "
+                  src="./pros-assets/light.png" />
+              </div>
+            </div>
+          </div>
+          <div id="base_problem-content-flex-42-flex-33-label-32" class="label  ">
+            <p class="label-text">Amanda hat das Licht</p>
+          </div>
+        </div>
+        <div id="base_problem-content-flex-42-flex-41" class="flex ">
+          <div id="base_problem-content-flex-42-flex-41--39" class="custom-element TwoIcons  ">
+            <div id="base_problem-content-flex-42-flex-41--body" class="flex ">
+              <div id="base_problem-content-flex-42-flex-41--body--35" class="custom-element Icon  ">
+                <img id="base_problem-content-flex-42-flex-41--body--icon" class="image  "
+                  src="./pros-assets/wait.png" />
+              </div>
+              <div id="base_problem-content-flex-42-flex-41--body--37" class="custom-element Icon  ">
+                <img id="base_problem-content-flex-42-flex-41--body--icon" class="image  "
+                  src="./pros-assets/bobbl.png" />
+              </div>
+            </div>
+          </div>
+          <div id="base_problem-content-flex-42-flex-41-label-40" class="label  ">
+            <p class="label-text">Bobbl wartet auf das Licht</p>
+          </div>
+        </div>
+      </div>
+    </div>
+  </section>
+  <section id="continous_checking" class="slide" data-step-count=3>
+    <div id="continous_checking-page_number" class="label  ">
+      <p class="label-text">5</p>
+    </div>
+    <div id="continous_checking-content" class="flex ">
+      <div id="continous_checking-content-label-46" class="label  ">
+        <h1 class="label-header">
+          Ständiges Überprüfen</h1>
+      </div>
+      <div id="continous_checking-content-flex-59" class="flex  invisible">
+        <div id="continous_checking-content-flex-59--52" class="custom-element TwoIcons  ">
+          <div id="continous_checking-content-flex-59--body" class="flex ">
+            <div id="continous_checking-content-flex-59--body--48" class="custom-element Icon  ">
+              <img id="continous_checking-content-flex-59--body--icon" class="image  " src="./pros-assets/amanda.png" />
+            </div>
+            <div id="continous_checking-content-flex-59--body--50" class="custom-element Icon  ">
+              <img id="continous_checking-content-flex-59--body--icon" class="image  " src="./pros-assets/light.png" />
+            </div>
+          </div>
+        </div>
+        <div id="continous_checking-content-flex-59--58" class="custom-element TwoIcons  ">
+          <div id="continous_checking-content-flex-59--body" class="flex ">
+            <div id="continous_checking-content-flex-59--body--54" class="custom-element Icon  ">
+              <img id="continous_checking-content-flex-59--body--icon" class="image  "
+                src="./pros-assets/question_mark.png" />
+            </div>
+            <div id="continous_checking-content-flex-59--body--56" class="custom-element Icon  ">
+              <img id="continous_checking-content-flex-59--body--icon" class="image  " src="./pros-assets/bobbl.png" />
+            </div>
+          </div>
+        </div>
+      </div>
+      <div id="continous_checking-content-flex-72" class="flex  invisible">
+        <div id="continous_checking-content-flex-72--65" class="custom-element TwoIcons  ">
+          <div id="continous_checking-content-flex-72--body" class="flex ">
+            <div id="continous_checking-content-flex-72--body--61" class="custom-element Icon  ">
+              <img id="continous_checking-content-flex-72--body--icon" class="image  " src="./pros-assets/amanda.png" />
+            </div>
+            <div id="continous_checking-content-flex-72--body--63" class="custom-element Icon  ">
+              <img id="continous_checking-content-flex-72--body--icon" class="image  " src="./pros-assets/light.png" />
+            </div>
+          </div>
+        </div>
+        <div id="continous_checking-content-flex-72--71" class="custom-element TwoIcons  ">
+          <div id="continous_checking-content-flex-72--body" class="flex ">
+            <div id="continous_checking-content-flex-72--body--67" class="custom-element Icon  ">
+              <img id="continous_checking-content-flex-72--body--icon" class="image  "
+                src="./pros-assets/question_mark.png" />
+            </div>
+            <div id="continous_checking-content-flex-72--body--69" class="custom-element Icon  ">
+              <img id="continous_checking-content-flex-72--body--icon" class="image  " src="./pros-assets/bobbl.png" />
+            </div>
+          </div>
+        </div>
+      </div>
+      <div id="continous_checking-content-flex-83" class="flex  invisible">
+        <div id="continous_checking-content-flex-83-flex-76" class="flex ">
+          <div id="continous_checking-content-flex-83-flex-76--74" class="custom-element Icon  ">
+            <img id="continous_checking-content-flex-83-flex-76--icon" class="image  " src="./pros-assets/amanda.png" />
+          </div>
+          <div id="continous_checking-content-flex-83-flex-76--75" class="custom-element Empty  ">
+          </div>
+        </div>
+        <div id="continous_checking-content-flex-83--82" class="custom-element TwoIcons  ">
+          <div id="continous_checking-content-flex-83--body" class="flex ">
+            <div id="continous_checking-content-flex-83--body--78" class="custom-element Icon  ">
+              <img id="continous_checking-content-flex-83--body--icon" class="image  " src="./pros-assets/light.png" />
+            </div>
+            <div id="continous_checking-content-flex-83--body--80" class="custom-element Icon  ">
+              <img id="continous_checking-content-flex-83--body--icon" class="image  " src="./pros-assets/bobbl.png" />
+            </div>
+          </div>
+        </div>
+      </div>
+    </div>
+  </section>
+  <section id="occasional_checking_1" class="slide" data-step-count=3>
+    <div id="occasional_checking_1-page_number" class="label  ">
+      <p class="label-text">6</p>
+    </div>
+    <div id="occasional_checking_1-content" class="flex ">
+      <div id="occasional_checking_1-content-label-87" class="label  ">
+        <h1 class="label-header">
+          Getaktetes Überprüfen</h1>
+      </div>
+      <div id="occasional_checking_1-content-flex-100" class="flex  invisible">
+        <div id="occasional_checking_1-content-flex-100--93" class="custom-element TwoIcons  ">
+          <div id="occasional_checking_1-content-flex-100--body" class="flex ">
+            <div id="occasional_checking_1-content-flex-100--body--89" class="custom-element Icon  ">
+              <img id="occasional_checking_1-content-flex-100--body--icon" class="image  "
+                src="./pros-assets/amanda.png" />
+            </div>
+            <div id="occasional_checking_1-content-flex-100--body--91" class="custom-element Icon  ">
+              <img id="occasional_checking_1-content-flex-100--body--icon" class="image  "
+                src="./pros-assets/light.png" />
+            </div>
+          </div>
+        </div>
+        <div id="occasional_checking_1-content-flex-100--99" class="custom-element TwoIcons  ">
+          <div id="occasional_checking_1-content-flex-100--body" class="flex ">
+            <div id="occasional_checking_1-content-flex-100--body--95" class="custom-element Icon  ">
+              <img id="occasional_checking_1-content-flex-100--body--icon" class="image  "
+                src="./pros-assets/question_mark.png" />
+            </div>
+            <div id="occasional_checking_1-content-flex-100--body--97" class="custom-element Icon  ">
+              <img id="occasional_checking_1-content-flex-100--body--icon" class="image  "
+                src="./pros-assets/bobbl.png" />
+            </div>
+          </div>
+        </div>
+      </div>
+      <div id="occasional_checking_1-content-flex-113" class="flex  invisible">
+        <div id="occasional_checking_1-content-flex-113--106" class="custom-element TwoIcons  ">
+          <div id="occasional_checking_1-content-flex-113--body" class="flex ">
+            <div id="occasional_checking_1-content-flex-113--body--102" class="custom-element Icon  ">
+              <img id="occasional_checking_1-content-flex-113--body--icon" class="image  "
+                src="./pros-assets/amanda.png" />
+            </div>
+            <div id="occasional_checking_1-content-flex-113--body--104" class="custom-element Icon  ">
+              <img id="occasional_checking_1-content-flex-113--body--icon" class="image  "
+                src="./pros-assets/light.png" />
+            </div>
+          </div>
+        </div>
+        <div id="occasional_checking_1-content-flex-113--112" class="custom-element TwoIcons  ">
+          <div id="occasional_checking_1-content-flex-113--body" class="flex ">
+            <div id="occasional_checking_1-content-flex-113--body--108" class="custom-element Icon  ">
+              <img id="occasional_checking_1-content-flex-113--body--icon" class="image  "
+                src="./pros-assets/wait.png" />
+            </div>
+            <div id="occasional_checking_1-content-flex-113--body--110" class="custom-element Icon  ">
+              <img id="occasional_checking_1-content-flex-113--body--icon" class="image  "
+                src="./pros-assets/bobbl.png" />
+            </div>
+          </div>
+        </div>
+      </div>
+      <div id="occasional_checking_1-content-flex-126" class="flex  invisible">
+        <div id="occasional_checking_1-content-flex-126--119" class="custom-element TwoIcons  ">
+          <div id="occasional_checking_1-content-flex-126--body" class="flex ">
+            <div id="occasional_checking_1-content-flex-126--body--115" class="custom-element Icon  ">
+              <img id="occasional_checking_1-content-flex-126--body--icon" class="image  "
+                src="./pros-assets/amanda.png" />
+            </div>
+            <div id="occasional_checking_1-content-flex-126--body--117" class="custom-element Icon  ">
+              <img id="occasional_checking_1-content-flex-126--body--icon" class="image  "
+                src="./pros-assets/light.png" />
+            </div>
+          </div>
+        </div>
+        <div id="occasional_checking_1-content-flex-126--125" class="custom-element TwoIcons  ">
+          <div id="occasional_checking_1-content-flex-126--body" class="flex ">
+            <div id="occasional_checking_1-content-flex-126--body--121" class="custom-element Icon  ">
+              <img id="occasional_checking_1-content-flex-126--body--icon" class="image  "
+                src="./pros-assets/question_mark.png" />
+            </div>
+            <div id="occasional_checking_1-content-flex-126--body--123" class="custom-element Icon  ">
+              <img id="occasional_checking_1-content-flex-126--body--icon" class="image  "
+                src="./pros-assets/bobbl.png" />
+            </div>
+          </div>
+        </div>
+      </div>
+    </div>
+  </section>
+  <section id="occasional_checking_2" class="slide" data-step-count=2>
+    <div id="occasional_checking_2-page_number" class="label  ">
+      <p class="label-text">7</p>
+    </div>
+    <div id="occasional_checking_2-content" class="flex ">
+      <div id="occasional_checking_2-content-label-130" class="label  ">
+        <h1 class="label-header">
+          Getaktetes Überprüfen</h1>
+      </div>
+      <div id="occasional_checking_2-content-flex-143" class="flex ">
+        <div id="occasional_checking_2-content-flex-143--136" class="custom-element TwoIcons  ">
+          <div id="occasional_checking_2-content-flex-143--body" class="flex ">
+            <div id="occasional_checking_2-content-flex-143--body--132" class="custom-element Icon  ">
+              <img id="occasional_checking_2-content-flex-143--body--icon" class="image  "
+                src="./pros-assets/amanda.png" />
+            </div>
+            <div id="occasional_checking_2-content-flex-143--body--134" class="custom-element Icon  ">
+              <img id="occasional_checking_2-content-flex-143--body--icon" class="image  "
+                src="./pros-assets/light.png" />
+            </div>
+          </div>
+        </div>
+        <div id="occasional_checking_2-content-flex-143--142" class="custom-element TwoIcons  ">
+          <div id="occasional_checking_2-content-flex-143--body" class="flex ">
+            <div id="occasional_checking_2-content-flex-143--body--138" class="custom-element Icon  ">
+              <img id="occasional_checking_2-content-flex-143--body--icon" class="image  "
+                src="./pros-assets/question_mark.png" />
+            </div>
+            <div id="occasional_checking_2-content-flex-143--body--140" class="custom-element Icon  ">
+              <img id="occasional_checking_2-content-flex-143--body--icon" class="image  "
+                src="./pros-assets/bobbl.png" />
+            </div>
+          </div>
+        </div>
+      </div>
+      <div id="occasional_checking_2-content-flex-154" class="flex ">
+        <div id="occasional_checking_2-content-flex-154--145" class="custom-element Icon  ">
+          <img id="occasional_checking_2-content-flex-154--icon" class="image  " src="./pros-assets/amanda.png" />
+        </div>
+        <div id="occasional_checking_2-content-flex-154--147" class="custom-element Icon  ">
+          <img id="occasional_checking_2-content-flex-154--icon" class="image  " src="./pros-assets/light.png" />
+        </div>
+        <div id="occasional_checking_2-content-flex-154--153" class="custom-element TwoIcons  ">
+          <div id="occasional_checking_2-content-flex-154--body" class="flex ">
+            <div id="occasional_checking_2-content-flex-154--body--149" class="custom-element Icon  ">
+              <img id="occasional_checking_2-content-flex-154--body--icon" class="image  "
+                src="./pros-assets/wait.png" />
+            </div>
+            <div id="occasional_checking_2-content-flex-154--body--151" class="custom-element Icon  ">
+              <img id="occasional_checking_2-content-flex-154--body--icon" class="image  "
+                src="./pros-assets/bobbl.png" />
+            </div>
+          </div>
+        </div>
+      </div>
+      <div id="occasional_checking_2-content-flex-165" class="flex  invisible">
+        <div id="occasional_checking_2-content-flex-165-flex-158" class="flex ">
+          <div id="occasional_checking_2-content-flex-165-flex-158--156" class="custom-element Icon  ">
+            <img id="occasional_checking_2-content-flex-165-flex-158--icon" class="image  "
+              src="./pros-assets/amanda.png" />
+          </div>
+          <div id="occasional_checking_2-content-flex-165-flex-158--157" class="custom-element Empty  ">
+          </div>
+        </div>
+        <div id="occasional_checking_2-content-flex-165--164" class="custom-element TwoIcons  ">
+          <div id="occasional_checking_2-content-flex-165--body" class="flex ">
+            <div id="occasional_checking_2-content-flex-165--body--160" class="custom-element Icon  ">
+              <img id="occasional_checking_2-content-flex-165--body--icon" class="image  "
+                src="./pros-assets/light.png" />
+            </div>
+            <div id="occasional_checking_2-content-flex-165--body--162" class="custom-element Icon  ">
+              <img id="occasional_checking_2-content-flex-165--body--icon" class="image  "
+                src="./pros-assets/bobbl.png" />
+            </div>
+          </div>
+        </div>
+      </div>
+    </div>
+  </section>
+  <section id="checking_when_requested" class="slide" data-step-count=0>
+    <div id="checking_when_requested-page_number" class="label  ">
+      <p class="label-text">8</p>
+    </div>
+    <div id="checking_when_requested-content" class="flex ">
+      <div id="checking_when_requested-content-label-169" class="label  ">
+        <h1 class="label-header">
+          Überprüfen auf Anfrage</h1>
+      </div>
+      <div id="checking_when_requested-content-flex-182" class="flex ">
+        <div id="checking_when_requested-content-flex-182--175" class="custom-element TwoIcons  ">
+          <div id="checking_when_requested-content-flex-182--body" class="flex ">
+            <div id="checking_when_requested-content-flex-182--body--171" class="custom-element Icon  ">
+              <img id="checking_when_requested-content-flex-182--body--icon" class="image  "
+                src="./pros-assets/amanda.png" />
+            </div>
+            <div id="checking_when_requested-content-flex-182--body--173" class="custom-element Icon  ">
+              <img id="checking_when_requested-content-flex-182--body--icon" class="image  "
+                src="./pros-assets/light.png" />
+            </div>
+          </div>
+        </div>
+        <div id="checking_when_requested-content-flex-182--181" class="custom-element TwoIcons  ">
+          <div id="checking_when_requested-content-flex-182--body" class="flex ">
+            <div id="checking_when_requested-content-flex-182--body--177" class="custom-element Icon  ">
+              <img id="checking_when_requested-content-flex-182--body--icon" class="image  "
+                src="./pros-assets/question_mark.png" />
+            </div>
+            <div id="checking_when_requested-content-flex-182--body--179" class="custom-element Icon  ">
+              <img id="checking_when_requested-content-flex-182--body--icon" class="image  "
+                src="./pros-assets/bobbl.png" />
+            </div>
+          </div>
+        </div>
+      </div>
+      <div id="checking_when_requested-content-flex-195" class="flex ">
+        <div id="checking_when_requested-content-flex-195--188" class="custom-element TwoIcons  ">
+          <div id="checking_when_requested-content-flex-195--body" class="flex ">
+            <div id="checking_when_requested-content-flex-195--body--184" class="custom-element Icon  ">
+              <img id="checking_when_requested-content-flex-195--body--icon" class="image  "
+                src="./pros-assets/amanda.png" />
+            </div>
+            <div id="checking_when_requested-content-flex-195--body--186" class="custom-element Icon  ">
+              <img id="checking_when_requested-content-flex-195--body--icon" class="image  "
+                src="./pros-assets/light.png" />
+            </div>
+          </div>
+        </div>
+        <div id="checking_when_requested-content-flex-195--194" class="custom-element TwoIcons  ">
+          <div id="checking_when_requested-content-flex-195--body" class="flex ">
+            <div id="checking_when_requested-content-flex-195--body--190" class="custom-element Icon  ">
+              <img id="checking_when_requested-content-flex-195--body--icon" class="image  "
+                src="./pros-assets/wait.png" />
+            </div>
+            <div id="checking_when_requested-content-flex-195--body--192" class="custom-element Icon  ">
+              <img id="checking_when_requested-content-flex-195--body--icon" class="image  "
+                src="./pros-assets/bobbl.png" />
+            </div>
+          </div>
+        </div>
+      </div>
+      <div id="checking_when_requested-content-flex-205" class="flex ">
+        <div id="checking_when_requested-content-flex-205--196" class="custom-element Empty  ">
+        </div>
+        <div id="checking_when_requested-content-flex-205--197" class="custom-element Empty  ">
+        </div>
+        <div id="checking_when_requested-content-flex-205--199" class="custom-element Icon  ">
+          <img id="checking_when_requested-content-flex-205--icon" class="image  " src="./pros-assets/amanda.png" />
+        </div>
+        <div id="checking_when_requested-content-flex-205--201" class="custom-element Icon  ">
+          <img id="checking_when_requested-content-flex-205--icon" class="image  " src="./pros-assets/light.png" />
+        </div>
+        <div id="checking_when_requested-content-flex-205--203" class="custom-element Icon  ">
+          <img id="checking_when_requested-content-flex-205--icon" class="image  " src="./pros-assets/bobbl.png" />
+        </div>
+        <div id="checking_when_requested-content-flex-205--204" class="custom-element Empty  ">
+        </div>
+      </div>
+    </div>
+  </section>
+  <section id="checking_when_requested_without_thread_knowledge" class="slide" data-step-count=0>
+    <div id="checking_when_requested_without_thread_knowledge-page_number" class="label  ">
+      <p class="label-text">9</p>
+    </div>
+    <div id="checking_when_requested_without_thread_knowledge-content" class="flex ">
+      <div id="checking_when_requested_without_thread_knowledge-content-label-209" class="label  ">
+        <h1 class="label-header">
+          Überprüfen auf Anfrage ohne Kenntnis anderer Threads</h1>
+      </div>
+      <div id="checking_when_requested_without_thread_knowledge-content-flex-222" class="flex ">
+        <div id="checking_when_requested_without_thread_knowledge-content-flex-222--215"
+          class="custom-element TwoIcons  ">
+          <div id="checking_when_requested_without_thread_knowledge-content-flex-222--body" class="flex ">
+            <div id="checking_when_requested_without_thread_knowledge-content-flex-222--body--211"
+              class="custom-element Icon  ">
+              <img id="checking_when_requested_without_thread_knowledge-content-flex-222--body--icon" class="image  "
+                src="./pros-assets/amanda.png" />
+            </div>
+            <div id="checking_when_requested_without_thread_knowledge-content-flex-222--body--213"
+              class="custom-element Icon  ">
+              <img id="checking_when_requested_without_thread_knowledge-content-flex-222--body--icon" class="image  "
+                src="./pros-assets/light.png" />
+            </div>
+          </div>
+        </div>
+        <div id="checking_when_requested_without_thread_knowledge-content-flex-222--221"
+          class="custom-element TwoIcons  ">
+          <div id="checking_when_requested_without_thread_knowledge-content-flex-222--body" class="flex ">
+            <div id="checking_when_requested_without_thread_knowledge-content-flex-222--body--217"
+              class="custom-element Icon  ">
+              <img id="checking_when_requested_without_thread_knowledge-content-flex-222--body--icon" class="image  "
+                src="./pros-assets/question_mark.png" />
+            </div>
+            <div id="checking_when_requested_without_thread_knowledge-content-flex-222--body--219"
+              class="custom-element Icon  ">
+              <img id="checking_when_requested_without_thread_knowledge-content-flex-222--body--icon" class="image  "
+                src="./pros-assets/bobbl.png" />
+            </div>
+          </div>
+        </div>
+      </div>
+      <div id="checking_when_requested_without_thread_knowledge-content-flex-235" class="flex ">
+        <div id="checking_when_requested_without_thread_knowledge-content-flex-235--228"
+          class="custom-element TwoIcons  ">
+          <div id="checking_when_requested_without_thread_knowledge-content-flex-235--body" class="flex ">
+            <div id="checking_when_requested_without_thread_knowledge-content-flex-235--body--224"
+              class="custom-element Icon  ">
+              <img id="checking_when_requested_without_thread_knowledge-content-flex-235--body--icon" class="image  "
+                src="./pros-assets/amanda.png" />
+            </div>
+            <div id="checking_when_requested_without_thread_knowledge-content-flex-235--body--226"
+              class="custom-element Icon  ">
+              <img id="checking_when_requested_without_thread_knowledge-content-flex-235--body--icon" class="image  "
+                src="./pros-assets/light.png" />
+            </div>
+          </div>
+        </div>
+        <div id="checking_when_requested_without_thread_knowledge-content-flex-235--234"
+          class="custom-element TwoIcons  ">
+          <div id="checking_when_requested_without_thread_knowledge-content-flex-235--body" class="flex ">
+            <div id="checking_when_requested_without_thread_knowledge-content-flex-235--body--230"
+              class="custom-element Icon  ">
+              <img id="checking_when_requested_without_thread_knowledge-content-flex-235--body--icon" class="image  "
+                src="./pros-assets/wait.png" />
+            </div>
+            <div id="checking_when_requested_without_thread_knowledge-content-flex-235--body--232"
+              class="custom-element Icon  ">
+              <img id="checking_when_requested_without_thread_knowledge-content-flex-235--body--icon" class="image  "
+                src="./pros-assets/bobbl.png" />
+            </div>
+          </div>
+        </div>
+      </div>
+      <div id="checking_when_requested_without_thread_knowledge-content-flex-245" class="flex ">
+        <div id="checking_when_requested_without_thread_knowledge-content-flex-245--237" class="custom-element Icon  ">
+          <img id="checking_when_requested_without_thread_knowledge-content-flex-245--icon" class="image  "
+            src="./pros-assets/amanda.png" />
+        </div>
+        <div id="checking_when_requested_without_thread_knowledge-content-flex-245--238" class="custom-element Empty  ">
+        </div>
+        <div id="checking_when_requested_without_thread_knowledge-content-flex-245--239" class="custom-element Empty  ">
+        </div>
+        <div id="checking_when_requested_without_thread_knowledge-content-flex-245--241" class="custom-element Icon  ">
+          <img id="checking_when_requested_without_thread_knowledge-content-flex-245--icon" class="image  "
+            src="./pros-assets/light.png" />
+        </div>
+        <div id="checking_when_requested_without_thread_knowledge-content-flex-245--243" class="custom-element Icon  ">
+          <img id="checking_when_requested_without_thread_knowledge-content-flex-245--icon" class="image  "
+            src="./pros-assets/bobbl.png" />
+        </div>
+        <div id="checking_when_requested_without_thread_knowledge-content-flex-245--244" class="custom-element Empty  ">
+        </div>
+      </div>
+    </div>
+  </section>
+  <section id="resume_one_sided" class="slide" data-step-count=0>
+    <div id="resume_one_sided-page_number" class="label  ">
+      <p class="label-text">10</p>
+    </div>
+    <div id="resume_one_sided-title" class="label  ">
+      <h1 class="label-header">
+        Fazit zur einseitigen Synchronisation</h1>
+    </div>
+  </section>
+  <section id="deadlocks" class="slide" data-step-count=0>
+    <div id="deadlocks-page_number" class="label  ">
+      <p class="label-text">11</p>
+    </div>
+    <div id="deadlocks-text" class="label  ">
+      <h1 class="label-header">
+        Deadlocks</h1>
+      <ol class="label-text">
+        <li>
+          <p class="label-text">Grundproblem</p>
+        <li>
+          <p class="label-text">Definition eines Deadlocks</p>
+        <li>
+          <p class="label-text">Präventive Deadlockverhinderung</p>
+        <li>
+          <p class="label-text">Deadlockverhinderung zur Laufzeit</p>
+        <li>
+          <p class="label-text">Deadlockerkennung zur Laufzeit</p>
+        <li>
+          <p class="label-text">Livelocks</p>
+        <li>
+          <p class="label-text">Fazit zu Deadlocks</p>
+      </ol>
+    </div>
+  </section>
+  <section id="deadlocks_problem" class="slide" data-step-count=0>
+    <div id="deadlocks_problem-page_number" class="label  ">
+      <p class="label-text">12</p>
+    </div>
+    <div id="deadlocks_problem-base" class="custom-element DeadlockIcons  ">
+      <div id="deadlocks_problem-base-amanda" class="custom-element Icon  ">
+        <img id="deadlocks_problem-base-amanda-icon" class="image  " src="./pros-assets/amanda.png" />
+      </div>
+      <div id="deadlocks_problem-base-bobbl" class="custom-element Icon  ">
+        <img id="deadlocks_problem-base-bobbl-icon" class="image  " src="./pros-assets/bobbl.png" />
+      </div>
+      <div id="deadlocks_problem-base-light" class="custom-element Icon  ">
+        <img id="deadlocks_problem-base-light-icon" class="image  " src="./pros-assets/light.png" />
+      </div>
+      <div id="deadlocks_problem-base-lift" class="custom-element Icon  ">
+        <img id="deadlocks_problem-base-lift-icon" class="image  " src="./pros-assets/lift.png" />
+      </div>
+    </div>
+    <div id="deadlocks_problem-amanda" class="custom-element Icon  ">
+      <img id="deadlocks_problem-amanda-icon" class="image  " src="./pros-assets/amanda.png" />
+    </div>
+  </section>
+</body>
+
+</html>