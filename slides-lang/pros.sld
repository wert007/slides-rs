--- conflicted
+++ resolved
@@ -347,11 +347,5 @@
             bottom: 0.10sh,
         }
     };
-<<<<<<< HEAD
-    let start = positionInside(base, 0.0, 0.5);
-    let end = positionInside(base, 0.5, 0.0);
-    let a = arrows.arrow(start, end, {});
-=======
     // let position = positionInside(a, 0.0, 0.5);
-    let amanda = base.amanda;
->>>>>>> 05e7f8fe
+    let amanda = base.amanda;